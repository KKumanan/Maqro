--- conflicted
+++ resolved
@@ -1,12 +1,7 @@
-<<<<<<< HEAD
 import React, { useState, useRef, useEffect } from 'react';
 import './AppPopup.css';
 import brainIcon from '../assets/images/brain.png';
-=======
-import React, { useEffect, useState } from 'react';
-import './AppPopup.css';
 import macroData from '../data/dummy_macro_feed.json';
->>>>>>> 74fb48bd
 
 interface Macro {
   id: string;
@@ -29,7 +24,6 @@
 }
 
 const AppPopup: React.FC<AppPopupProps> = ({ isOpen, onClose, app }) => {
-<<<<<<< HEAD
   const [editingMacroId, setEditingMacroId] = useState<string | null>(null);
   const [editedTitle, setEditedTitle] = useState('');
   const [editedKeybind, setEditedKeybind] = useState('');
@@ -80,11 +74,8 @@
     setIsCapturingKeys(false);
   };
 
-  if (!isOpen) return null;
-=======
   const [suggestedMacros, setSuggestedMacros] = useState<Macro[]>([]);
   const [savedMacros, setSavedMacros] = useState<Macro[]>([]);
->>>>>>> 74fb48bd
 
   useEffect(() => {
     // Create a new array of macros for the current application
@@ -108,6 +99,37 @@
   }, [app.name]);
 
   if (!isOpen) return null;
+
+  // Sample data - this would come from your state management in a real app
+  const suggestedMacros: Macro[] = [
+    {
+      id: '1',
+      title: 'Play Study Playlist',
+      keybind: 'Ctrl + s + p',
+      isApproved: false
+    },
+    {
+      id: '2',
+      title: 'Skip Track',
+      keybind: 'Ctrl + s',
+      isApproved: false
+    }
+  ];
+
+  const savedMacros: Macro[] = [
+    {
+      id: '3',
+      title: 'Play/Pause',
+      keybind: 'Ctrl + p',
+      isApproved: true
+    },
+    {
+      id: '4',
+      title: 'Volume Up',
+      keybind: 'Ctrl + ↑',
+      isApproved: true
+    }
+  ];
 
   const handleEditClick = (macro: Macro) => {
     setEditingMacroId(macro.id);
@@ -231,10 +253,6 @@
           </button>
         </div>
         <div className="popup-body">
-<<<<<<< HEAD
-          {renderMacroList(suggestedMacros, "Suggested Macros")}
-          {renderMacroList(savedMacros, "Saved Macros")}
-=======
           {suggestedMacros.length > 0 && renderMacroList(suggestedMacros, "Suggested Macros")}
           {savedMacros.length > 0 && renderMacroList(savedMacros, "Saved Macros")}
           {suggestedMacros.length === 0 && savedMacros.length === 0 && (
@@ -242,7 +260,6 @@
               <p>No macros available for this application.</p>
             </div>
           )}
->>>>>>> 74fb48bd
         </div>
       </div>
     </div>
